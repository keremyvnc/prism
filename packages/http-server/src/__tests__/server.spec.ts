import { IHttpOperation } from '@stoplight/types';

import { createServer } from '../server';
import { IPrismHttpServer } from '../types';

describe('server', () => {
  let server: IPrismHttpServer<IHttpOperation[]>;

  beforeAll(async () => {
    const operations = [
      {
        id: '1',
        method: 'get',
        path: '/',
        servers: [{ url: 'http://localhost:3000' }],
        responses: [
          {
            code: '200',
            content: [{ mediaType: 'application/json', schema: { type: 'string' } }],
          },
        ],
      },
      {
        id: '1',
        method: 'post',
        path: '/todos',
        servers: [{ url: 'http://localhost:3000' }],
        responses: [
          {
            code: '201',
            content: [{ mediaType: 'application/json', schema: { type: 'string' } }],
          },
          {
            code: '401',
            content: [{ mediaType: 'application/json', schema: { type: 'string' } }],
          },
        ],
      },
    ];

    server = createServer<IHttpOperation[]>(operations, {
      components: {
        // TODO: once validator is implemented, don't unset it here
        validator: undefined,

        // set a custom loader for testing to mock back some HttpOperations
        loader: {
<<<<<<< HEAD
          load: async _opts => {
            return [
              {
                id: '1',
                method: 'get',
                path: '/',
                servers: [{ url: 'http://localhost:3000' }],
                responses: [
                  {
                    code: '200',
                    contents: [{ mediaType: 'application/json', schema: { type: 'string' } }],
                  },
                ],
              },
              {
                id: '1',
                method: 'post',
                path: '/todos',
                servers: [{ url: 'http://localhost:3000' }],
                responses: [
                  {
                    code: '201',
                    contents: [{ mediaType: 'application/json', schema: { type: 'string' } }],
                  },
                  {
                    code: '401',
                    contents: [{ mediaType: 'application/json', schema: { type: 'string' } }],
                  },
                ],
              },
            ];
=======
          load: async ops => {
            if (!ops) {
              return [];
            }

            return ops;
>>>>>>> 7f006c44
          },
        },
      },
    });

    await server.prism.load(operations);
  });

  afterAll(async () => {
    await new Promise(resolve => server.fastify.close(resolve));
  });

  test('should mock back root path', async () => {
    const response = await server.fastify.inject({
      method: 'GET',
      url: '/',
    });

    expect(response.statusCode).toBe(200);
  });

  test('should default to 2xx', async () => {
    const response = await server.fastify.inject({
      method: 'POST',
      url: '/todos',
    });

    expect(response.statusCode).toBe(201);
  });

  // TODO: this test is failing because of our weird URL handling.
  // should just be able to pass full url into prism, and prism should break out the parts
  test.skip('should support choosing a response code', async () => {
    const response = await server.fastify.inject({
      method: 'POST',
      url: '/todos?__code=401',
    });

    expect(response.statusCode).toBe(401);
  });
});<|MERGE_RESOLUTION|>--- conflicted
+++ resolved
@@ -7,7 +7,7 @@
   let server: IPrismHttpServer<IHttpOperation[]>;
 
   beforeAll(async () => {
-    const operations = [
+    const operations: IHttpOperation[] = [
       {
         id: '1',
         method: 'get',
@@ -16,7 +16,7 @@
         responses: [
           {
             code: '200',
-            content: [{ mediaType: 'application/json', schema: { type: 'string' } }],
+            contents: [{ mediaType: 'application/json', schema: { type: 'string' } }],
           },
         ],
       },
@@ -28,11 +28,11 @@
         responses: [
           {
             code: '201',
-            content: [{ mediaType: 'application/json', schema: { type: 'string' } }],
+            contents: [{ mediaType: 'application/json', schema: { type: 'string' } }],
           },
           {
             code: '401',
-            content: [{ mediaType: 'application/json', schema: { type: 'string' } }],
+            contents: [{ mediaType: 'application/json', schema: { type: 'string' } }],
           },
         ],
       },
@@ -45,46 +45,12 @@
 
         // set a custom loader for testing to mock back some HttpOperations
         loader: {
-<<<<<<< HEAD
-          load: async _opts => {
-            return [
-              {
-                id: '1',
-                method: 'get',
-                path: '/',
-                servers: [{ url: 'http://localhost:3000' }],
-                responses: [
-                  {
-                    code: '200',
-                    contents: [{ mediaType: 'application/json', schema: { type: 'string' } }],
-                  },
-                ],
-              },
-              {
-                id: '1',
-                method: 'post',
-                path: '/todos',
-                servers: [{ url: 'http://localhost:3000' }],
-                responses: [
-                  {
-                    code: '201',
-                    contents: [{ mediaType: 'application/json', schema: { type: 'string' } }],
-                  },
-                  {
-                    code: '401',
-                    contents: [{ mediaType: 'application/json', schema: { type: 'string' } }],
-                  },
-                ],
-              },
-            ];
-=======
           load: async ops => {
             if (!ops) {
               return [];
             }
 
             return ops;
->>>>>>> 7f006c44
           },
         },
       },
