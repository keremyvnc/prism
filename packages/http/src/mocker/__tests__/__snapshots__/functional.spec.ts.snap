--- conflicted
+++ resolved
@@ -42,19 +42,6 @@
 
 exports[`http mocker request is valid HttpOperation contains example the media type requested does not match the example throw exception 1`] = `[Error: Requested content type is not defined in the schema]`;
 
-exports[`http mocker request is valid given only enforced content type and that content type exists should first 200 static example 1`] = `
-Object {
-<<<<<<< HEAD
-  "body": "some text",
-=======
-  "body": "{ \\"root\\": \\"first\\" }",
-  "headers": Object {
-    "Content-type": "application/xml",
-  },
-  "statusCode": 200,
-}
-`;
-
 exports[`http mocker request is valid given enforced example key and mediaType should return 200 response 1`] = `
 Object {
   "body": "{ \\"root\\": \\"second\\" }",
@@ -74,7 +61,6 @@
       "name": "make bears",
     },
   ],
->>>>>>> f451676d
   "headers": Object {
     "Content-type": "text/plain",
   },
@@ -120,4 +106,14 @@
   },
   "statusCode": 201,
 }
+`;
+
+exports[`http mocker request is valid given only enforced content type and that content type exists should first 200 static example 1`] = `
+Object {
+  "body": "{ \\"root\\": \\"first\\" }",
+  "headers": Object {
+    "Content-type": "application/xml",
+  },
+  "statusCode": 200,
+}
 `;