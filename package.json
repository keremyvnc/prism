--- conflicted
+++ resolved
@@ -18,19 +18,12 @@
   },
   "devDependencies": {
     "@stoplight/types": "1.0.x",
-<<<<<<< HEAD
-    "@types/chance": "^1.0.1",
-    "@types/jest": "23.3.x",
-    "@types/node": "10.11.x",
-    "chance": "^1.0.16",
-=======
     "@types/chance": "1.0.x",
     "@types/express": "4.16.x",
     "@types/jest": "23.3.x",
     "@types/node": "10.11.x",
     "ajv": "6.5.x",
     "chance": "1.0.x",
->>>>>>> b3c8d23d
     "jest": "23.6.x",
     "ts-jest": "23.10.x",
     "tslint": "5.11.x",
@@ -46,11 +39,7 @@
   "jest": {
     "verbose": true,
     "testMatch": [
-<<<<<<< HEAD
       "<rootDir>/packages/*/src/**/__tests__/*spec.(ts|js)?(x)"
-=======
-      "<rootDir>/packages/*/src/**/__tests__/**/*.spec.(ts|js)?(x)"
->>>>>>> b3c8d23d
     ],
     "globals": {
       "ts-jest": {
