{
  "private": true,
  "name": "prism",
  "license": "UNLICENSED",
  "workspaces": [
    "packages/*"
  ],
  "scripts": {
    "setup": "yarn",
    "fmt": "prettier --write \"packages/*/src/**/*.{ts,js}\"",
    "lint": "tslint packages/*/src/**/*.{ts,js}",
    "build": "tsc",
    "test": "yarn lint && jest",
    "test.fast": "jest",
    "test.coverage": "yarn test --coverage",
    "test.watch": "yarn test.fast --watch",
    "test.update": "yarn test.fast --updateSnapshot"
  },
  "devDependencies": {
    "@stoplight/types": "1.0.x",
    "@types/chance": "1.0.x",
    "@types/express": "4.16.x",
    "@types/jest": "23.3.x",
    "@types/node": "10.11.x",
    "ajv": "6.5.x",
    "chance": "1.0.x",
    "jest": "23.6.x",
    "ts-jest": "23.10.x",
    "tslint": "5.11.x",
    "tslint-config-stoplight": "1.0.x",
    "tslint-eslint-rules": "5.4.x",
    "typescript": "3.1.x"
  },
  "prettier": {
    "printWidth": 100,
    "singleQuote": true,
    "trailingComma": "es5"
  },
  "jest": {
    "verbose": true,
    "testMatch": [
<<<<<<< HEAD
      "<rootDir>/packages/*/src/**/__tests__/*spec.(ts|js)?(x)"
=======
      "<rootDir>/packages/*/src/**/__tests__/*.spec.(ts|js)?(x)"
>>>>>>> 7aad8a22
    ],
    "globals": {
      "ts-jest": {
        "tsConfig": "./tsconfig.json"
      }
    },
    "transform": {
      "^.+\\.[tj]sx?$": "ts-jest"
    },
    "moduleFileExtensions": [
      "ts",
      "tsx",
      "js",
      "jsx"
    ],
    "collectCoverageFrom": [
      "packages/*/src/**/*.{ts,tsx}",
      "!**/*.d.ts",
      "!**/__tests__/**"
    ],
    "coveragePathIgnorePatterns": [
      "types.ts"
    ],
    "transformIgnorePatterns": [
      "node_modules"
    ],
    "moduleNameMapper": {
      "@stoplight/prism-core/(.*)": "<rootDir>/packages/core/src/$1",
      "@stoplight/prism-cli/(.*)": "<rootDir>/packages/cli/src/$1",
      "@stoplight/prism-http/(.*)": "<rootDir>/packages/http/src/$1",
      "@stoplight/prism-http-server/(.*)": "<rootDir>/packages/http-server/src/$1"
    }
  }
}<|MERGE_RESOLUTION|>--- conflicted
+++ resolved
@@ -39,11 +39,7 @@
   "jest": {
     "verbose": true,
     "testMatch": [
-<<<<<<< HEAD
-      "<rootDir>/packages/*/src/**/__tests__/*spec.(ts|js)?(x)"
-=======
       "<rootDir>/packages/*/src/**/__tests__/*.spec.(ts|js)?(x)"
->>>>>>> 7aad8a22
     ],
     "globals": {
       "ts-jest": {
