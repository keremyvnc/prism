{
  "private": true,
  "name": "prism",
  "license": "UNLICENSED",
  "workspaces": [
    "packages/*"
  ],
  "scripts": {
    "setup": "yarn",
    "fmt": "prettier --write \"packages/*/src/**/*.{ts,js}\"",
    "lint": "tslint packages/*/src/**/*.{ts,js}",
    "test": "yarn lint && jest",
    "test.fast": "jest",
    "test.coverage": "yarn test --coverage",
    "test.watch": "yarn test.fast --watch",
    "test.update": "yarn test.fast --updateSnapshot"
  },
  "devDependencies": {
    "@types/jest": "23.3.x",
    "@types/node": "10.11.x",
    "jest": "23.6.x",
    "ts-jest": "23.10.x",
    "tslint": "5.11.x",
    "tslint-config-stoplight": "1.0.x",
    "tslint-eslint-rules": "5.4.x",
    "typescript": "3.1.2"
  },
  "prettier": {
    "printWidth": 100,
    "singleQuote": true,
    "trailingComma": "es5"
  },
<<<<<<< HEAD
  "homepage": "https://github.com/stoplightio/prism-ns#readme",
  "devDependencies": {
    "@types/jest": "^23.3.3",
    "@types/lodash": "^4.14.117",
    "@types/node": "^10.11.4",
    "jest": "^23.6.0",
    "ts-jest": "^23.10.4",
    "tslint": "^5.11.0",
    "tslint-eslint-rules": "^5.4.0",
    "typescript": "^3.1.1"
  },
  "dependencies": {
    "@stoplight/types": "github:stoplightio/types",
    "lodash": "^4.17.11"
=======
  "jest": {
    "verbose": false,
    "testMatch": [
      "<rootDir>/packages/*/src/**/__tests__/*.(ts|js)?(x)"
    ],
    "transform": {
      "^.+\\.[tj]sx?$": "ts-jest"
    },
    "moduleFileExtensions": [
      "ts",
      "tsx",
      "js",
      "jsx"
    ],
    "globals": {
      "ts-jest": {
        "diagnostics": {
          "warnOnly": true,
          "ignoreCodes": [
            151001
          ]
        }
      }
    },
    "collectCoverageFrom": [
      "packages/*/src/**/*.{ts,tsx}",
      "!**/*.d.ts",
      "!**/__tests__/**"
    ],
    "coveragePathIgnorePatterns": [
      "types.ts"
    ],
    "transformIgnorePatterns": [
      "node_modules"
    ],
    "moduleNameMapper": {
      "@stoplight/prism/(.*)": "<rootDir>/packages/prism/src/$1",
      "@stoplight/prism-cli/(.*)": "<rootDir>/packages/cli/src/$1",
      "@stoplight/prism-server/(.*)": "<rootDir>/packages/server/src/$1"
    }
>>>>>>> e6bd219b
  }
}<|MERGE_RESOLUTION|>--- conflicted
+++ resolved
@@ -30,22 +30,6 @@
     "singleQuote": true,
     "trailingComma": "es5"
   },
-<<<<<<< HEAD
-  "homepage": "https://github.com/stoplightio/prism-ns#readme",
-  "devDependencies": {
-    "@types/jest": "^23.3.3",
-    "@types/lodash": "^4.14.117",
-    "@types/node": "^10.11.4",
-    "jest": "^23.6.0",
-    "ts-jest": "^23.10.4",
-    "tslint": "^5.11.0",
-    "tslint-eslint-rules": "^5.4.0",
-    "typescript": "^3.1.1"
-  },
-  "dependencies": {
-    "@stoplight/types": "github:stoplightio/types",
-    "lodash": "^4.17.11"
-=======
   "jest": {
     "verbose": false,
     "testMatch": [
@@ -86,6 +70,5 @@
       "@stoplight/prism-cli/(.*)": "<rootDir>/packages/cli/src/$1",
       "@stoplight/prism-server/(.*)": "<rootDir>/packages/server/src/$1"
     }
->>>>>>> e6bd219b
   }
 }